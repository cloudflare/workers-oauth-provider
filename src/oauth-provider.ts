--- conflicted
+++ resolved
@@ -2534,17 +2534,6 @@
       clientInfo = {
         clientId,
         redirectUris,
-<<<<<<< HEAD
-        clientName: validateStringField(clientMetadata.client_name),
-        logoUri: validateStringField(clientMetadata.logo_uri),
-        clientUri: validateStringField(clientMetadata.client_uri),
-        policyUri: validateStringField(clientMetadata.policy_uri),
-        tosUri: validateStringField(clientMetadata.tos_uri),
-        jwksUri: validateStringField(clientMetadata.jwks_uri),
-        contacts: validateStringArray(clientMetadata.contacts),
-        grantTypes: validateStringArray(clientMetadata.grant_types) || [GrantType.AUTHORIZATION_CODE, GrantType.REFRESH_TOKEN, GrantType.TOKEN_EXCHANGE],
-        responseTypes: validateStringArray(clientMetadata.response_types) || ['code'],
-=======
         clientName: OAuthProviderImpl.validateStringField(clientMetadata.client_name),
         logoUri: OAuthProviderImpl.validateStringField(clientMetadata.logo_uri),
         clientUri: OAuthProviderImpl.validateStringField(clientMetadata.client_uri),
@@ -2552,12 +2541,8 @@
         tosUri: OAuthProviderImpl.validateStringField(clientMetadata.tos_uri),
         jwksUri: OAuthProviderImpl.validateStringField(clientMetadata.jwks_uri),
         contacts: OAuthProviderImpl.validateStringArray(clientMetadata.contacts),
-        grantTypes: OAuthProviderImpl.validateStringArray(clientMetadata.grant_types) || [
-          'authorization_code',
-          'refresh_token',
-        ],
+        grantTypes: OAuthProviderImpl.validateStringArray(clientMetadata.grant_types) || [GrantType.AUTHORIZATION_CODE, GrantType.REFRESH_TOKEN, GrantType.TOKEN_EXCHANGE],
         responseTypes: OAuthProviderImpl.validateStringArray(clientMetadata.response_types) || ['code'],
->>>>>>> ed4cb6ca
         registrationDate: Math.floor(Date.now() / 1000),
         tokenEndpointAuthMethod: authMethod,
       };
@@ -2791,7 +2776,6 @@
   }
 
   /**
-<<<<<<< HEAD
    * Creates and stores an access token
    * @param params - Options for creating the access token
    * @returns The access token string
@@ -2849,7 +2833,9 @@
     
     // Filter out any requested scopes that are not in the grant
     return requestedScopes.filter((scope: string) => grantedScopes.includes(scope));
-=======
+  }
+
+  /**
    * Checks if the global_fetch_strictly_public compatibility flag is enabled.
    * This flag is required for CIMD to prevent SSRF attacks.
    * See: https://developers.cloudflare.com/workers/configuration/compatibility-flags/#global-fetch-strictly-public
@@ -3053,7 +3039,6 @@
 
     const text = new TextDecoder().decode(allChunks);
     return JSON.parse(text);
->>>>>>> ed4cb6ca
   }
 
   /**
