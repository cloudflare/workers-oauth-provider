import { describe, it, expect, beforeEach, vi, afterEach } from 'vitest';
import { OAuthProvider, type OAuthHelpers } from '../src/oauth-provider';
import type { ExecutionContext } from '@cloudflare/workers-types';
// We're importing WorkerEntrypoint from our mock implementation
// The actual import is mocked in setup.ts
import { WorkerEntrypoint } from 'cloudflare:workers';

/**
 * Mock KV namespace implementation that stores data in memory
 */
class MockKV {
  private storage: Map<string, { value: any; expiration?: number }> = new Map();

  async put(key: string, value: string | ArrayBuffer, options?: { expirationTtl?: number }): Promise<void> {
    let expirationTime: number | undefined = undefined;

    if (options?.expirationTtl) {
      expirationTime = Date.now() + options.expirationTtl * 1000;
    }

    this.storage.set(key, { value, expiration: expirationTime });
  }

  async get(key: string, options?: { type: 'text' | 'json' | 'arrayBuffer' | 'stream' }): Promise<any> {
    const item = this.storage.get(key);

    if (!item) {
      return null;
    }

    if (item.expiration && item.expiration < Date.now()) {
      this.storage.delete(key);
      return null;
    }

    if (options?.type === 'json' && typeof item.value === 'string') {
      return JSON.parse(item.value);
    }

    return item.value;
  }

  async delete(key: string): Promise<void> {
    this.storage.delete(key);
  }

  async list(options: { prefix: string; limit?: number; cursor?: string }): Promise<{
    keys: { name: string }[];
    list_complete: boolean;
    cursor?: string;
  }> {
    const { prefix, limit = 1000 } = options;
    let keys: { name: string }[] = [];

    for (const key of this.storage.keys()) {
      if (key.startsWith(prefix)) {
        const item = this.storage.get(key);
        if (item && (!item.expiration || item.expiration >= Date.now())) {
          keys.push({ name: key });
        }
      }

      if (keys.length >= limit) {
        break;
      }
    }

    return {
      keys,
      list_complete: true,
    };
  }

  clear() {
    this.storage.clear();
  }
}

/**
 * Mock execution context for Cloudflare Workers
 */
class MockExecutionContext implements ExecutionContext {
  props: any = {};

  waitUntil(promise: Promise<any>): void {
    // In tests, we can just ignore waitUntil
  }

  passThroughOnException(): void {
    // No-op for tests
  }
}

// Simple API handler for testing
class TestApiHandler extends WorkerEntrypoint {
  fetch(request: Request) {
    const url = new URL(request.url);

    if (url.pathname === '/api/test') {
      // Return authenticated user info from ctx.props
      return new Response(
        JSON.stringify({
          success: true,
          user: this.ctx.props,
        }),
        {
          headers: { 'Content-Type': 'application/json' },
        }
      );
    }

    return new Response('Not found', { status: 404 });
  }
}

// Simple default handler for testing
const testDefaultHandler = {
  async fetch(request: Request, env: any, ctx: ExecutionContext) {
    const url = new URL(request.url);

    if (url.pathname === '/authorize') {
      // Mock authorize endpoint
      const oauthReqInfo = await env.OAUTH_PROVIDER.parseAuthRequest(request);
      const clientInfo = await env.OAUTH_PROVIDER.lookupClient(oauthReqInfo.clientId);

      // Mock user consent flow - automatically grant consent
      const { redirectTo } = await env.OAUTH_PROVIDER.completeAuthorization({
        request: oauthReqInfo,
        userId: 'test-user-123',
        metadata: { testConsent: true },
        scope: oauthReqInfo.scope,
        props: { userId: 'test-user-123', username: 'TestUser' },
      });

      return Response.redirect(redirectTo, 302);
    }

    return new Response('Default handler', { status: 200 });
  },
};

// Helper function to create mock requests
function createMockRequest(
  url: string,
  method: string = 'GET',
  headers: Record<string, string> = {},
  body?: string | FormData
): Request {
  const requestInit: RequestInit = {
    method,
    headers,
  };

  if (body) {
    requestInit.body = body;
  }

  return new Request(url, requestInit);
}

// Create a configured mock environment
function createMockEnv() {
  return {
    OAUTH_KV: new MockKV(),
    OAUTH_PROVIDER: null, // Will be populated by the OAuthProvider
  } as {
    OAUTH_KV: MockKV;
    OAUTH_PROVIDER: OAuthHelpers | null;
  };
}

describe('OAuthProvider', () => {
  let oauthProvider: OAuthProvider;
  let mockEnv: ReturnType<typeof createMockEnv>;
  let mockCtx: MockExecutionContext;

  beforeEach(() => {
    // Reset mocks before each test
    vi.resetAllMocks();

    // Create fresh instances for each test
    mockEnv = createMockEnv();
    mockCtx = new MockExecutionContext();

    // Create OAuth provider with test configuration
    oauthProvider = new OAuthProvider({
      apiRoute: ['/api/', 'https://api.example.com/'],
      apiHandler: TestApiHandler,
      defaultHandler: testDefaultHandler,
      authorizeEndpoint: '/authorize',
      tokenEndpoint: '/oauth/token',
      clientRegistrationEndpoint: '/oauth/register',
      scopesSupported: ['read', 'write', 'profile'],
      accessTokenTTL: 3600,
      allowImplicitFlow: true, // Enable implicit flow for tests
    });
  });

  afterEach(() => {
    // Clean up KV storage after each test
    mockEnv.OAUTH_KV.clear();
  });

  describe('API Route Configuration', () => {
    it('should support multi-handler configuration with apiHandlers', async () => {
      // Create handler classes for different API routes
      class UsersApiHandler extends WorkerEntrypoint {
        fetch(request: Request) {
          return new Response('Users API response', { status: 200 });
        }
      }

      class DocumentsApiHandler extends WorkerEntrypoint {
        fetch(request: Request) {
          return new Response('Documents API response', { status: 200 });
        }
      }

      // Create provider with multi-handler configuration
      const providerWithMultiHandler = new OAuthProvider({
        apiHandlers: {
          '/api/users/': UsersApiHandler,
          '/api/documents/': DocumentsApiHandler,
        },
        defaultHandler: testDefaultHandler,
        authorizeEndpoint: '/authorize',
        tokenEndpoint: '/oauth/token',
        clientRegistrationEndpoint: '/oauth/register', // Important for registering clients in the test
        scopesSupported: ['read', 'write'],
      });

      // Create a client and get an access token
      const clientData = {
        redirect_uris: ['https://client.example.com/callback'],
        client_name: 'Test Client',
        token_endpoint_auth_method: 'client_secret_basic',
      };

      const registerRequest = createMockRequest(
        'https://example.com/oauth/register',
        'POST',
        { 'Content-Type': 'application/json' },
        JSON.stringify(clientData)
      );

      const registerResponse = await providerWithMultiHandler.fetch(registerRequest, mockEnv, mockCtx);
      const client = await registerResponse.json<any>();
      const clientId = client.client_id;
      const clientSecret = client.client_secret;
      const redirectUri = 'https://client.example.com/callback';

      // Get an auth code
      const authRequest = createMockRequest(
        `https://example.com/authorize?response_type=code&client_id=${clientId}` +
          `&redirect_uri=${encodeURIComponent(redirectUri)}` +
          `&scope=read%20write&state=xyz123`
      );

      const authResponse = await providerWithMultiHandler.fetch(authRequest, mockEnv, mockCtx);
      const location = authResponse.headers.get('Location')!;
      const code = new URL(location).searchParams.get('code')!;

      // Exchange for tokens
      const params = new URLSearchParams();
      params.append('grant_type', 'authorization_code');
      params.append('code', code);
      params.append('redirect_uri', redirectUri);
      params.append('client_id', clientId);
      params.append('client_secret', clientSecret);

      const tokenRequest = createMockRequest(
        'https://example.com/oauth/token',
        'POST',
        { 'Content-Type': 'application/x-www-form-urlencoded' },
        params.toString()
      );

      const tokenResponse = await providerWithMultiHandler.fetch(tokenRequest, mockEnv, mockCtx);
      const tokens = await tokenResponse.json<any>();
      const accessToken = tokens.access_token;

      // Make requests to different API routes
      const usersApiRequest = createMockRequest('https://example.com/api/users/profile', 'GET', {
        Authorization: `Bearer ${accessToken}`,
      });

      const documentsApiRequest = createMockRequest('https://example.com/api/documents/list', 'GET', {
        Authorization: `Bearer ${accessToken}`,
      });

      // Request to Users API should be handled by UsersApiHandler
      const usersResponse = await providerWithMultiHandler.fetch(usersApiRequest, mockEnv, mockCtx);
      expect(usersResponse.status).toBe(200);
      expect(await usersResponse.text()).toBe('Users API response');

      // Request to Documents API should be handled by DocumentsApiHandler
      const documentsResponse = await providerWithMultiHandler.fetch(documentsApiRequest, mockEnv, mockCtx);
      expect(documentsResponse.status).toBe(200);
      expect(await documentsResponse.text()).toBe('Documents API response');
    });

    it('should throw an error when both single-handler and multi-handler configs are provided', () => {
      expect(() => {
        new OAuthProvider({
          apiRoute: '/api/',
          apiHandler: {
            fetch: () => Promise.resolve(new Response()),
          },
          apiHandlers: {
            '/api/users/': {
              fetch: () => Promise.resolve(new Response()),
            },
          },
          defaultHandler: testDefaultHandler,
          authorizeEndpoint: '/authorize',
          tokenEndpoint: '/oauth/token',
        });
      }).toThrow('Cannot use both apiRoute/apiHandler and apiHandlers');
    });

    it('should throw an error when neither single-handler nor multi-handler config is provided', () => {
      expect(() => {
        new OAuthProvider({
          // Intentionally omitting apiRoute and apiHandler and apiHandlers
          defaultHandler: testDefaultHandler,
          authorizeEndpoint: '/authorize',
          tokenEndpoint: '/oauth/token',
        });
      }).toThrow('Must provide either apiRoute + apiHandler OR apiHandlers');
    });
  });

  describe('OAuth Metadata Discovery', () => {
    it('should return correct metadata at .well-known/oauth-authorization-server', async () => {
      const request = createMockRequest('https://example.com/.well-known/oauth-authorization-server');
      const response = await oauthProvider.fetch(request, mockEnv, mockCtx);

      expect(response.status).toBe(200);

      const metadata = await response.json<any>();
      expect(metadata.issuer).toBe('https://example.com');
      expect(metadata.authorization_endpoint).toBe('https://example.com/authorize');
      expect(metadata.token_endpoint).toBe('https://example.com/oauth/token');
      expect(metadata.registration_endpoint).toBe('https://example.com/oauth/register');
      expect(metadata.scopes_supported).toEqual(['read', 'write', 'profile']);
      expect(metadata.response_types_supported).toContain('code');
      expect(metadata.response_types_supported).toContain('token'); // Implicit flow enabled
      expect(metadata.grant_types_supported).toContain('authorization_code');
      expect(metadata.code_challenge_methods_supported).toContain('S256');
    });

    it('should not include token response type when implicit flow is disabled', async () => {
      // Create a provider with implicit flow disabled
      const providerWithoutImplicit = new OAuthProvider({
        apiRoute: ['/api/'],
        apiHandler: TestApiHandler,
        defaultHandler: testDefaultHandler,
        authorizeEndpoint: '/authorize',
        tokenEndpoint: '/oauth/token',
        scopesSupported: ['read', 'write'],
        allowImplicitFlow: false, // Explicitly disable
      });

      const request = createMockRequest('https://example.com/.well-known/oauth-authorization-server');
      const response = await providerWithoutImplicit.fetch(request, mockEnv, mockCtx);

      expect(response.status).toBe(200);

      const metadata = await response.json<any>();
      expect(metadata.response_types_supported).toContain('code');
      expect(metadata.response_types_supported).not.toContain('token');
    });
  });

  describe('Client Registration', () => {
    it('should register a new client', async () => {
      const clientData = {
        redirect_uris: ['https://client.example.com/callback'],
        client_name: 'Test Client',
        token_endpoint_auth_method: 'client_secret_basic',
      };

      const request = createMockRequest(
        'https://example.com/oauth/register',
        'POST',
        { 'Content-Type': 'application/json' },
        JSON.stringify(clientData)
      );

      const response = await oauthProvider.fetch(request, mockEnv, mockCtx);

      expect(response.status).toBe(201);

      const registeredClient = await response.json<any>();
      expect(registeredClient.client_id).toBeDefined();
      expect(registeredClient.client_secret).toBeDefined();
      expect(registeredClient.redirect_uris).toEqual(['https://client.example.com/callback']);
      expect(registeredClient.client_name).toBe('Test Client');

      // Verify the client was saved to KV
      const savedClient = await mockEnv.OAUTH_KV.get(`client:${registeredClient.client_id}`, { type: 'json' });
      expect(savedClient).not.toBeNull();
      expect(savedClient.clientId).toBe(registeredClient.client_id);
      // Secret should be stored as a hash
      expect(savedClient.clientSecret).not.toBe(registeredClient.client_secret);
    });

    it('should register a public client', async () => {
      const clientData = {
        redirect_uris: ['https://spa.example.com/callback'],
        client_name: 'SPA Client',
        token_endpoint_auth_method: 'none',
      };

      const request = createMockRequest(
        'https://example.com/oauth/register',
        'POST',
        { 'Content-Type': 'application/json' },
        JSON.stringify(clientData)
      );

      const response = await oauthProvider.fetch(request, mockEnv, mockCtx);

      expect(response.status).toBe(201);

      const registeredClient = await response.json<any>();
      expect(registeredClient.client_id).toBeDefined();
      expect(registeredClient.client_secret).toBeUndefined(); // Public client should not have a secret
      expect(registeredClient.token_endpoint_auth_method).toBe('none');

      // Verify the client was saved to KV
      const savedClient = await mockEnv.OAUTH_KV.get(`client:${registeredClient.client_id}`, { type: 'json' });
      expect(savedClient).not.toBeNull();
      expect(savedClient.clientSecret).toBeUndefined(); // No secret stored
    });
  });

  describe('Authorization Code Flow', () => {
    let clientId: string;
    let clientSecret: string;
    let redirectUri: string;

    // Helper to create a test client before authorization tests
    async function createTestClient() {
      const clientData = {
        redirect_uris: ['https://client.example.com/callback'],
        client_name: 'Test Client',
        token_endpoint_auth_method: 'client_secret_basic',
      };

      const request = createMockRequest(
        'https://example.com/oauth/register',
        'POST',
        { 'Content-Type': 'application/json' },
        JSON.stringify(clientData)
      );

      const response = await oauthProvider.fetch(request, mockEnv, mockCtx);
      const client = await response.json<any>();

      clientId = client.client_id;
      clientSecret = client.client_secret;
      redirectUri = 'https://client.example.com/callback';
    }

    beforeEach(async () => {
      await createTestClient();
    });

    it('should handle the authorization request and redirect', async () => {
      // Create an authorization request
      const authRequest = createMockRequest(
        `https://example.com/authorize?response_type=code&client_id=${clientId}` +
          `&redirect_uri=${encodeURIComponent(redirectUri)}` +
          `&scope=read%20write&state=xyz123`
      );

      // The default handler will process this request and generate a redirect
      const response = await oauthProvider.fetch(authRequest, mockEnv, mockCtx);

      expect(response.status).toBe(302);

      // Check that we're redirected to the client's redirect_uri with a code
      const location = response.headers.get('Location');
      expect(location).toBeDefined();
      expect(location).toContain(redirectUri);
      expect(location).toContain('code=');
      expect(location).toContain('state=xyz123');

      // Extract the authorization code from the redirect URL
      const url = new URL(location!);
      const code = url.searchParams.get('code');
      expect(code).toBeDefined();

      // Verify a grant was created in KV
      const grants = await mockEnv.OAUTH_KV.list({ prefix: 'grant:' });
      expect(grants.keys.length).toBe(1);
    });

    it('should reject authorization request with invalid redirect URI', async () => {
      // Create an authorization request with an invalid redirect URI
      const invalidRedirectUri = 'https://attacker.example.com/callback';
      const authRequest = createMockRequest(
        `https://example.com/authorize?response_type=code&client_id=${clientId}` +
          `&redirect_uri=${encodeURIComponent(invalidRedirectUri)}` +
          `&scope=read%20write&state=xyz123`
      );

      // Expect the request to be rejected
      await expect(oauthProvider.fetch(authRequest, mockEnv, mockCtx)).rejects.toThrow('Invalid redirect URI');

      // Verify no grant was created
      const grants = await mockEnv.OAUTH_KV.list({ prefix: 'grant:' });
      expect(grants.keys.length).toBe(0);
    });

    it('should reject authorization request with invalid client id', async () => {
      // Create an authorization request with an invalid redirect URI
      const invalidClientId = 'attackerClientId';
      const authRequest = createMockRequest(
        `https://example.com/authorize?response_type=code&client_id=${invalidClientId}` +
          `&redirect_uri=${encodeURIComponent(redirectUri)}` +
          `&scope=read%20write&state=xyz123`
      );

      // Expect the request to be rejected
      await expect(oauthProvider.fetch(authRequest, mockEnv, mockCtx)).rejects.toThrow('Invalid client');

      // Verify no grant was created
      const grants = await mockEnv.OAUTH_KV.list({ prefix: 'grant:' });
      expect(grants.keys.length).toBe(0);
    });

    it('should reject authorization request with invalid client id and redirect uri', async () => {
      // Create an authorization request with an invalid redirect URI
      const invalidRedirectUri = 'https://attacker.example.com/callback';
      const invalidClientId = 'attackerClientId';
      const authRequest = createMockRequest(
        `https://example.com/authorize?response_type=code&client_id=${invalidClientId}` +
          `&redirect_uri=${encodeURIComponent(invalidRedirectUri)}` +
          `&scope=read%20write&state=xyz123`
      );

      // Expect the request to be rejected
      await expect(oauthProvider.fetch(authRequest, mockEnv, mockCtx)).rejects.toThrow('Invalid client');

      // Verify no grant was created
      const grants = await mockEnv.OAUTH_KV.list({ prefix: 'grant:' });
      expect(grants.keys.length).toBe(0);
    });

    // Add more tests for auth code flow...
  });

  describe('Implicit Flow', () => {
    let clientId: string;
    let redirectUri: string;

    // Helper to create a test client before authorization tests
    async function createPublicClient() {
      const clientData = {
        redirect_uris: ['https://spa-client.example.com/callback'],
        client_name: 'SPA Test Client',
        token_endpoint_auth_method: 'none', // Public client
      };

      const request = createMockRequest(
        'https://example.com/oauth/register',
        'POST',
        { 'Content-Type': 'application/json' },
        JSON.stringify(clientData)
      );

      const response = await oauthProvider.fetch(request, mockEnv, mockCtx);
      const client = await response.json<any>();

      clientId = client.client_id;
      redirectUri = 'https://spa-client.example.com/callback';
    }

    beforeEach(async () => {
      await createPublicClient();
    });

    it('should handle implicit flow request and redirect with token in fragment', async () => {
      // Create an implicit flow authorization request
      const authRequest = createMockRequest(
        `https://example.com/authorize?response_type=token&client_id=${clientId}` +
          `&redirect_uri=${encodeURIComponent(redirectUri)}` +
          `&scope=read%20write&state=xyz123`
      );

      // The default handler will process this request and generate a redirect
      const response = await oauthProvider.fetch(authRequest, mockEnv, mockCtx);

      expect(response.status).toBe(302);

      // Check that we're redirected to the client's redirect_uri with token in fragment
      const location = response.headers.get('Location');
      expect(location).toBeDefined();
      expect(location).toContain(redirectUri);

      const url = new URL(location!);

      // Check that there's no code parameter in the query string
      expect(url.searchParams.has('code')).toBe(false);

      // Check that we have a hash/fragment with token parameters
      expect(url.hash).toBeTruthy();

      // Parse the fragment
      const fragment = new URLSearchParams(url.hash.substring(1)); // Remove the # character

      // Verify token parameters
      expect(fragment.get('access_token')).toBeTruthy();
      expect(fragment.get('token_type')).toBe('bearer');
      expect(fragment.get('expires_in')).toBe('3600');
      expect(fragment.get('scope')).toBe('read write');
      expect(fragment.get('state')).toBe('xyz123');

      // Verify a grant was created in KV
      const grants = await mockEnv.OAUTH_KV.list({ prefix: 'grant:' });
      expect(grants.keys.length).toBe(1);

      // Verify access token was stored in KV
      const tokenEntries = await mockEnv.OAUTH_KV.list({ prefix: 'token:' });
      expect(tokenEntries.keys.length).toBe(1);
    });

    it('should reject implicit flow when allowImplicitFlow is disabled', async () => {
      // Create a provider with implicit flow disabled
      const providerWithoutImplicit = new OAuthProvider({
        apiRoute: ['/api/'],
        apiHandler: TestApiHandler,
        defaultHandler: testDefaultHandler,
        authorizeEndpoint: '/authorize',
        tokenEndpoint: '/oauth/token',
        scopesSupported: ['read', 'write'],
        allowImplicitFlow: false, // Explicitly disable
      });

      // Create an implicit flow authorization request
      const authRequest = createMockRequest(
        `https://example.com/authorize?response_type=token&client_id=${clientId}` +
          `&redirect_uri=${encodeURIComponent(redirectUri)}` +
          `&scope=read%20write&state=xyz123`
      );

      // Mock parseAuthRequest to test error handling
      vi.spyOn(authRequest, 'formData').mockImplementation(() => {
        throw new Error('The implicit grant flow is not enabled for this provider');
      });

      // Expect an error response
      await expect(providerWithoutImplicit.fetch(authRequest, mockEnv, mockCtx)).rejects.toThrow(
        'The implicit grant flow is not enabled for this provider'
      );
    });

    it('should use the access token to access API directly', async () => {
      // Create an implicit flow authorization request
      const authRequest = createMockRequest(
        `https://example.com/authorize?response_type=token&client_id=${clientId}` +
          `&redirect_uri=${encodeURIComponent(redirectUri)}` +
          `&scope=read%20write&state=xyz123`
      );

      // The default handler will process this request and generate a redirect
      const response = await oauthProvider.fetch(authRequest, mockEnv, mockCtx);
      const location = response.headers.get('Location')!;

      // Parse the fragment to get the access token
      const url = new URL(location);
      const fragment = new URLSearchParams(url.hash.substring(1));
      const accessToken = fragment.get('access_token')!;

      // Now use the access token for an API request
      const apiRequest = createMockRequest('https://example.com/api/test', 'GET', {
        Authorization: `Bearer ${accessToken}`,
      });

      const apiResponse = await oauthProvider.fetch(apiRequest, mockEnv, mockCtx);

      expect(apiResponse.status).toBe(200);

      const apiData = await apiResponse.json<any>();
      expect(apiData.success).toBe(true);
      expect(apiData.user).toEqual({ userId: 'test-user-123', username: 'TestUser' });
    });
  });

  describe('Authorization Code Flow Exchange', () => {
    let clientId: string;
    let clientSecret: string;
    let redirectUri: string;

    // Helper to create a test client before authorization tests
    async function createTestClient() {
      const clientData = {
        redirect_uris: ['https://client.example.com/callback'],
        client_name: 'Test Client',
        token_endpoint_auth_method: 'client_secret_basic',
      };

      const request = createMockRequest(
        'https://example.com/oauth/register',
        'POST',
        { 'Content-Type': 'application/json' },
        JSON.stringify(clientData)
      );

      const response = await oauthProvider.fetch(request, mockEnv, mockCtx);
      const client = await response.json<any>();

      clientId = client.client_id;
      clientSecret = client.client_secret;
      redirectUri = 'https://client.example.com/callback';
    }

    beforeEach(async () => {
      await createTestClient();
    });

    it('should exchange auth code for tokens', async () => {
      // First get an auth code
      const authRequest = createMockRequest(
        `https://example.com/authorize?response_type=code&client_id=${clientId}` +
          `&redirect_uri=${encodeURIComponent(redirectUri)}` +
          `&scope=read%20write&state=xyz123`
      );

      const authResponse = await oauthProvider.fetch(authRequest, mockEnv, mockCtx);
      const location = authResponse.headers.get('Location')!;
      const url = new URL(location);
      const code = url.searchParams.get('code')!;

      // Now exchange the code for tokens
      // Use URLSearchParams which is proper for application/x-www-form-urlencoded
      const params = new URLSearchParams();
      params.append('grant_type', 'authorization_code');
      params.append('code', code);
      params.append('redirect_uri', redirectUri);
      params.append('client_id', clientId);
      params.append('client_secret', clientSecret);

      // Use the URLSearchParams object as the body - correctly encoded for Content-Type: application/x-www-form-urlencoded
      const tokenRequest = createMockRequest(
        'https://example.com/oauth/token',
        'POST',
        { 'Content-Type': 'application/x-www-form-urlencoded' },
        params.toString()
      );

      const tokenResponse = await oauthProvider.fetch(tokenRequest, mockEnv, mockCtx);

      expect(tokenResponse.status).toBe(200);

      const tokens = await tokenResponse.json<any>();
      expect(tokens.access_token).toBeDefined();
      expect(tokens.refresh_token).toBeDefined();
      expect(tokens.token_type).toBe('bearer');
      expect(tokens.expires_in).toBe(3600);

      // Verify token was stored in KV
      const tokenEntries = await mockEnv.OAUTH_KV.list({ prefix: 'token:' });
      expect(tokenEntries.keys.length).toBe(1);

      // Verify grant was updated (auth code removed, refresh token added)
      const grantEntries = await mockEnv.OAUTH_KV.list({ prefix: 'grant:' });
      const grantKey = grantEntries.keys[0].name;
      const grant = await mockEnv.OAUTH_KV.get(grantKey, { type: 'json' });

      expect(grant.authCodeId).toBeUndefined(); // Auth code should be removed
      expect(grant.refreshTokenId).toBeDefined(); // Refresh token should be added
    });

    it('should reject token exchange without redirect_uri when not using PKCE', async () => {
      // First get an auth code
      const authRequest = createMockRequest(
        `https://example.com/authorize?response_type=code&client_id=${clientId}` +
          `&redirect_uri=${encodeURIComponent(redirectUri)}` +
          `&scope=read%20write&state=xyz123`
      );

      const authResponse = await oauthProvider.fetch(authRequest, mockEnv, mockCtx);
      const location = authResponse.headers.get('Location')!;
      const url = new URL(location);
      const code = url.searchParams.get('code')!;

      // Now exchange the code without providing redirect_uri
      const params = new URLSearchParams();
      params.append('grant_type', 'authorization_code');
      params.append('code', code);
      // redirect_uri intentionally omitted
      params.append('client_id', clientId);
      params.append('client_secret', clientSecret);

      const tokenRequest = createMockRequest(
        'https://example.com/oauth/token',
        'POST',
        { 'Content-Type': 'application/x-www-form-urlencoded' },
        params.toString()
      );

      const tokenResponse = await oauthProvider.fetch(tokenRequest, mockEnv, mockCtx);

      // Should fail because redirect_uri is required when not using PKCE
      expect(tokenResponse.status).toBe(400);
      const error = await tokenResponse.json<any>();
      expect(error.error).toBe('invalid_request');
      expect(error.error_description).toBe('redirect_uri is required when not using PKCE');
    });

    it('should reject token exchange with code_verifier when PKCE was not used in authorization', async () => {
      // First get an auth code WITHOUT using PKCE
      const authRequest = createMockRequest(
        `https://example.com/authorize?response_type=code&client_id=${clientId}` +
          `&redirect_uri=${encodeURIComponent(redirectUri)}` +
          `&scope=read%20write&state=xyz123`
      );

      const authResponse = await oauthProvider.fetch(authRequest, mockEnv, mockCtx);
      const location = authResponse.headers.get('Location')!;
      const url = new URL(location);
      const code = url.searchParams.get('code')!;

      // Now exchange the code and incorrectly provide a code_verifier
      const params = new URLSearchParams();
      params.append('grant_type', 'authorization_code');
      params.append('code', code);
      params.append('redirect_uri', redirectUri);
      params.append('client_id', clientId);
      params.append('client_secret', clientSecret);
      params.append('code_verifier', 'some_random_verifier_that_wasnt_used_in_auth');

      const tokenRequest = createMockRequest(
        'https://example.com/oauth/token',
        'POST',
        { 'Content-Type': 'application/x-www-form-urlencoded' },
        params.toString()
      );

      const tokenResponse = await oauthProvider.fetch(tokenRequest, mockEnv, mockCtx);

      // Should fail because code_verifier is provided but PKCE wasn't used in authorization
      expect(tokenResponse.status).toBe(400);
      const error = await tokenResponse.json<any>();
      expect(error.error).toBe('invalid_request');
      expect(error.error_description).toBe('code_verifier provided for a flow that did not use PKCE');
    });

    // Helper function for PKCE tests
    function generateRandomString(length: number): string {
      const characters = 'ABCDEFGHIJKLMNOPQRSTUVWXYZabcdefghijklmnopqrstuvwxyz0123456789';
      let result = '';
      const values = new Uint8Array(length);
      crypto.getRandomValues(values);
      for (let i = 0; i < length; i++) {
        result += characters.charAt(values[i] % characters.length);
      }
      return result;
    }

    // Helper function for PKCE tests
    function base64UrlEncode(str: string): string {
      return btoa(str).replace(/\+/g, '-').replace(/\//g, '_').replace(/=/g, '');
    }

    it('should accept token exchange without redirect_uri when using PKCE', async () => {
      // Generate PKCE code verifier and challenge
      const codeVerifier = generateRandomString(43); // Recommended length
      const encoder = new TextEncoder();
      const data = encoder.encode(codeVerifier);
      const hashBuffer = await crypto.subtle.digest('SHA-256', data);
      const hashArray = Array.from(new Uint8Array(hashBuffer));
      const codeChallenge = base64UrlEncode(String.fromCharCode(...hashArray));

      // First get an auth code with PKCE
      const authRequest = createMockRequest(
        `https://example.com/authorize?response_type=code&client_id=${clientId}` +
          `&redirect_uri=${encodeURIComponent(redirectUri)}` +
          `&scope=read%20write&state=xyz123` +
          `&code_challenge=${codeChallenge}&code_challenge_method=S256`
      );

      const authResponse = await oauthProvider.fetch(authRequest, mockEnv, mockCtx);
      const location = authResponse.headers.get('Location')!;
      const url = new URL(location);
      const code = url.searchParams.get('code')!;

      // Now exchange the code without providing redirect_uri
      const params = new URLSearchParams();
      params.append('grant_type', 'authorization_code');
      params.append('code', code);
      // redirect_uri intentionally omitted
      params.append('client_id', clientId);
      params.append('client_secret', clientSecret);
      params.append('code_verifier', codeVerifier);

      const tokenRequest = createMockRequest(
        'https://example.com/oauth/token',
        'POST',
        { 'Content-Type': 'application/x-www-form-urlencoded' },
        params.toString()
      );

      const tokenResponse = await oauthProvider.fetch(tokenRequest, mockEnv, mockCtx);

      // Should succeed because redirect_uri is optional when using PKCE
      expect(tokenResponse.status).toBe(200);

      const tokens = await tokenResponse.json<any>();
      expect(tokens.access_token).toBeDefined();
      expect(tokens.refresh_token).toBeDefined();
      expect(tokens.token_type).toBe('bearer');
      expect(tokens.expires_in).toBe(3600);
    });

    it('should accept the access token for API requests', async () => {
      // Get an auth code
      const authRequest = createMockRequest(
        `https://example.com/authorize?response_type=code&client_id=${clientId}` +
          `&redirect_uri=${encodeURIComponent(redirectUri)}` +
          `&scope=read%20write&state=xyz123`
      );

      const authResponse = await oauthProvider.fetch(authRequest, mockEnv, mockCtx);
      const location = authResponse.headers.get('Location')!;
      const code = new URL(location).searchParams.get('code')!;

      // Exchange for tokens
      const params = new URLSearchParams();
      params.append('grant_type', 'authorization_code');
      params.append('code', code);
      params.append('redirect_uri', redirectUri);
      params.append('client_id', clientId);
      params.append('client_secret', clientSecret);

      const tokenRequest = createMockRequest(
        'https://example.com/oauth/token',
        'POST',
        { 'Content-Type': 'application/x-www-form-urlencoded' },
        params.toString()
      );

      const tokenResponse = await oauthProvider.fetch(tokenRequest, mockEnv, mockCtx);
      const tokens = await tokenResponse.json<any>();

      // Now use the access token for an API request
      const apiRequest = createMockRequest('https://example.com/api/test', 'GET', {
        Authorization: `Bearer ${tokens.access_token}`,
      });

      const apiResponse = await oauthProvider.fetch(apiRequest, mockEnv, mockCtx);

      expect(apiResponse.status).toBe(200);

      const apiData = await apiResponse.json<any>();
      expect(apiData.success).toBe(true);
      expect(apiData.user).toEqual({ userId: 'test-user-123', username: 'TestUser' });
    });
  });

  describe('Refresh Token Flow', () => {
    let clientId: string;
    let clientSecret: string;
    let refreshToken: string;

    // Helper to get through authorization and token exchange to get a refresh token
    async function getRefreshToken() {
      // Create a client
      const clientData = {
        redirect_uris: ['https://client.example.com/callback'],
        client_name: 'Test Client',
        token_endpoint_auth_method: 'client_secret_basic',
      };

      const registerRequest = createMockRequest(
        'https://example.com/oauth/register',
        'POST',
        { 'Content-Type': 'application/json' },
        JSON.stringify(clientData)
      );

      const registerResponse = await oauthProvider.fetch(registerRequest, mockEnv, mockCtx);
      const client = await registerResponse.json<any>();
      clientId = client.client_id;
      clientSecret = client.client_secret;
      const redirectUri = 'https://client.example.com/callback';

      // Get an auth code
      const authRequest = createMockRequest(
        `https://example.com/authorize?response_type=code&client_id=${clientId}` +
          `&redirect_uri=${encodeURIComponent(redirectUri)}` +
          `&scope=read%20write&state=xyz123`
      );

      const authResponse = await oauthProvider.fetch(authRequest, mockEnv, mockCtx);
      const location = authResponse.headers.get('Location')!;
      const code = new URL(location).searchParams.get('code')!;

      // Exchange for tokens
      const params = new URLSearchParams();
      params.append('grant_type', 'authorization_code');
      params.append('code', code);
      params.append('redirect_uri', redirectUri);
      params.append('client_id', clientId);
      params.append('client_secret', clientSecret);

      const tokenRequest = createMockRequest(
        'https://example.com/oauth/token',
        'POST',
        { 'Content-Type': 'application/x-www-form-urlencoded' },
        params.toString()
      );

      const tokenResponse = await oauthProvider.fetch(tokenRequest, mockEnv, mockCtx);
      const tokens = await tokenResponse.json<any>();
      refreshToken = tokens.refresh_token;
    }

    beforeEach(async () => {
      await getRefreshToken();
    });

    it('should issue new tokens with refresh token', async () => {
      // Use the refresh token to get a new access token
      const params = new URLSearchParams();
      params.append('grant_type', 'refresh_token');
      params.append('refresh_token', refreshToken);
      params.append('client_id', clientId);
      params.append('client_secret', clientSecret);

      const refreshRequest = createMockRequest(
        'https://example.com/oauth/token',
        'POST',
        { 'Content-Type': 'application/x-www-form-urlencoded' },
        params.toString()
      );

      const refreshResponse = await oauthProvider.fetch(refreshRequest, mockEnv, mockCtx);

      expect(refreshResponse.status).toBe(200);

      const newTokens = await refreshResponse.json<any>();
      expect(newTokens.access_token).toBeDefined();
      expect(newTokens.refresh_token).toBeDefined();
      expect(newTokens.refresh_token).not.toBe(refreshToken); // Should get a new refresh token

      // Verify we now have a new token in storage
      const tokenEntries = await mockEnv.OAUTH_KV.list({ prefix: 'token:' });
      expect(tokenEntries.keys.length).toBe(2); // The old one and the new one

      // Verify the grant was updated
      const grantEntries = await mockEnv.OAUTH_KV.list({ prefix: 'grant:' });
      const grantKey = grantEntries.keys[0].name;
      const grant = await mockEnv.OAUTH_KV.get(grantKey, { type: 'json' });

      expect(grant.previousRefreshTokenId).toBeDefined(); // Old refresh token should be tracked
      expect(grant.refreshTokenId).toBeDefined(); // New refresh token should be set
    });

    it('should allow using the previous refresh token once', async () => {
      // Use the refresh token to get a new access token (first refresh)
      const params1 = new URLSearchParams();
      params1.append('grant_type', 'refresh_token');
      params1.append('refresh_token', refreshToken);
      params1.append('client_id', clientId);
      params1.append('client_secret', clientSecret);

      const refreshRequest1 = createMockRequest(
        'https://example.com/oauth/token',
        'POST',
        { 'Content-Type': 'application/x-www-form-urlencoded' },
        params1.toString()
      );

      const refreshResponse1 = await oauthProvider.fetch(refreshRequest1, mockEnv, mockCtx);
      const newTokens1 = await refreshResponse1.json<any>();
      const newRefreshToken = newTokens1.refresh_token;

      // Now try to use the original refresh token again (simulating a retry after failure)
      const params2 = new URLSearchParams();
      params2.append('grant_type', 'refresh_token');
      params2.append('refresh_token', refreshToken); // Original token
      params2.append('client_id', clientId);
      params2.append('client_secret', clientSecret);

      const refreshRequest2 = createMockRequest(
        'https://example.com/oauth/token',
        'POST',
        { 'Content-Type': 'application/x-www-form-urlencoded' },
        params2.toString()
      );

      const refreshResponse2 = await oauthProvider.fetch(refreshRequest2, mockEnv, mockCtx);

      // The request should succeed
      expect(refreshResponse2.status).toBe(200);

      const newTokens2 = await refreshResponse2.json<any>();
      expect(newTokens2.access_token).toBeDefined();
      expect(newTokens2.refresh_token).toBeDefined();

      // Now the grant should have the newest refresh token and the token from the first refresh
      // as the previous token
      const grantEntries = await mockEnv.OAUTH_KV.list({ prefix: 'grant:' });
      const grantKey = grantEntries.keys[0].name;
      const grant = await mockEnv.OAUTH_KV.get(grantKey, { type: 'json' });

      // The previousRefreshTokenId should now be from the first refresh, not the original
      expect(grant.previousRefreshTokenId).toBeDefined();
    });
  });

  describe('Token Validation and API Access', () => {
    let accessToken: string;

    // Helper to get through authorization and token exchange to get an access token
    async function getAccessToken() {
      // Create a client
      const clientData = {
        redirect_uris: ['https://client.example.com/callback'],
        client_name: 'Test Client',
        token_endpoint_auth_method: 'client_secret_basic',
      };

      const registerRequest = createMockRequest(
        'https://example.com/oauth/register',
        'POST',
        { 'Content-Type': 'application/json' },
        JSON.stringify(clientData)
      );

      const registerResponse = await oauthProvider.fetch(registerRequest, mockEnv, mockCtx);
      const client = await registerResponse.json<any>();
      const clientId = client.client_id;
      const clientSecret = client.client_secret;
      const redirectUri = 'https://client.example.com/callback';

      // Get an auth code
      const authRequest = createMockRequest(
        `https://example.com/authorize?response_type=code&client_id=${clientId}` +
          `&redirect_uri=${encodeURIComponent(redirectUri)}` +
          `&scope=read%20write&state=xyz123`
      );

      const authResponse = await oauthProvider.fetch(authRequest, mockEnv, mockCtx);
      const location = authResponse.headers.get('Location')!;
      const code = new URL(location).searchParams.get('code')!;

      // Exchange for tokens
      const params = new URLSearchParams();
      params.append('grant_type', 'authorization_code');
      params.append('code', code);
      params.append('redirect_uri', redirectUri);
      params.append('client_id', clientId);
      params.append('client_secret', clientSecret);

      const tokenRequest = createMockRequest(
        'https://example.com/oauth/token',
        'POST',
        { 'Content-Type': 'application/x-www-form-urlencoded' },
        params.toString()
      );

      const tokenResponse = await oauthProvider.fetch(tokenRequest, mockEnv, mockCtx);
      const tokens = await tokenResponse.json<any>();
      accessToken = tokens.access_token;
    }

    beforeEach(async () => {
      await getAccessToken();
    });

    it('should reject API requests without a token', async () => {
      const apiRequest = createMockRequest('https://example.com/api/test');

      const apiResponse = await oauthProvider.fetch(apiRequest, mockEnv, mockCtx);

      expect(apiResponse.status).toBe(401);

      const error = await apiResponse.json<any>();
      expect(error.error).toBe('invalid_token');
    });

    it('should reject API requests with an invalid token', async () => {
      const apiRequest = createMockRequest('https://example.com/api/test', 'GET', {
        Authorization: 'Bearer invalid-token',
      });

      const apiResponse = await oauthProvider.fetch(apiRequest, mockEnv, mockCtx);

      expect(apiResponse.status).toBe(401);

      const error = await apiResponse.json<any>();
      expect(error.error).toBe('invalid_token');
    });

    it('should accept valid token and pass props to API handler', async () => {
      const apiRequest = createMockRequest('https://example.com/api/test', 'GET', {
        Authorization: `Bearer ${accessToken}`,
      });

      const apiResponse = await oauthProvider.fetch(apiRequest, mockEnv, mockCtx);

      expect(apiResponse.status).toBe(200);

      const data = await apiResponse.json<any>();
      expect(data.success).toBe(true);
      expect(data.user).toEqual({ userId: 'test-user-123', username: 'TestUser' });
    });

    it('should handle CORS preflight for API requests', async () => {
      const preflightRequest = createMockRequest('https://example.com/api/test', 'OPTIONS', {
        Origin: 'https://client.example.com',
        'Access-Control-Request-Method': 'GET',
        'Access-Control-Request-Headers': 'Authorization',
      });

      const preflightResponse = await oauthProvider.fetch(preflightRequest, mockEnv, mockCtx);

      expect(preflightResponse.status).toBe(204);
      expect(preflightResponse.headers.get('Access-Control-Allow-Origin')).toBe('https://client.example.com');
      expect(preflightResponse.headers.get('Access-Control-Allow-Methods')).toBe('*');
      expect(preflightResponse.headers.get('Access-Control-Allow-Headers')).toContain('Authorization');
    });
  });

  describe('Token Exchange Callback', () => {
    // Test with provider that has token exchange callback
    let oauthProviderWithCallback: OAuthProvider;
    let callbackInvocations: any[] = [];
    let mockEnv: ReturnType<typeof createMockEnv>;
    let mockCtx: MockExecutionContext;

    // Helper function to create a test OAuth provider with a token exchange callback
    function createProviderWithCallback() {
      callbackInvocations = [];

      const tokenExchangeCallback = async (options: any) => {
        // Record that the callback was called and with what arguments
        callbackInvocations.push({ ...options });

        // Return different props based on the grant type
        if (options.grantType === 'authorization_code') {
          return {
            accessTokenProps: {
              ...options.props,
              tokenSpecific: true,
              tokenUpdatedAt: 'auth_code_flow',
            },
            newProps: {
              ...options.props,
              grantUpdated: true,
            },
          };
        } else if (options.grantType === 'refresh_token') {
          return {
            accessTokenProps: {
              ...options.props,
              tokenSpecific: true,
              tokenUpdatedAt: 'refresh_token_flow',
            },
            newProps: {
              ...options.props,
              grantUpdated: true,
              refreshCount: (options.props.refreshCount || 0) + 1,
            },
          };
        }
      };

      return new OAuthProvider({
        apiRoute: ['/api/', 'https://api.example.com/'],
        apiHandler: TestApiHandler,
        defaultHandler: testDefaultHandler,
        authorizeEndpoint: '/authorize',
        tokenEndpoint: '/oauth/token',
        clientRegistrationEndpoint: '/oauth/register',
        scopesSupported: ['read', 'write', 'profile'],
        accessTokenTTL: 3600,
        allowImplicitFlow: true,
        tokenExchangeCallback,
      });
    }

    let clientId: string;
    let clientSecret: string;
    let redirectUri: string;

    // Helper to create a test client
    async function createTestClient() {
      const clientData = {
        redirect_uris: ['https://client.example.com/callback'],
        client_name: 'Test Client',
        token_endpoint_auth_method: 'client_secret_basic',
      };

      const request = createMockRequest(
        'https://example.com/oauth/register',
        'POST',
        { 'Content-Type': 'application/json' },
        JSON.stringify(clientData)
      );

      const response = await oauthProviderWithCallback.fetch(request, mockEnv, mockCtx);
      const client = await response.json<any>();

      clientId = client.client_id;
      clientSecret = client.client_secret;
      redirectUri = 'https://client.example.com/callback';
    }

    beforeEach(async () => {
      // Reset mocks before each test
      vi.resetAllMocks();

      // Create fresh instances for each test
      mockEnv = createMockEnv();
      mockCtx = new MockExecutionContext();

      // Create OAuth provider with test configuration and callback
      oauthProviderWithCallback = createProviderWithCallback();

      // Create a test client
      await createTestClient();
    });

    afterEach(() => {
      // Clean up KV storage after each test
      mockEnv.OAUTH_KV.clear();
    });

    it('should call the callback during authorization code flow', async () => {
      // First get an auth code
      const authRequest = createMockRequest(
        `https://example.com/authorize?response_type=code&client_id=${clientId}` +
          `&redirect_uri=${encodeURIComponent(redirectUri)}` +
          `&scope=read%20write&state=xyz123`
      );

      const authResponse = await oauthProviderWithCallback.fetch(authRequest, mockEnv, mockCtx);
      const location = authResponse.headers.get('Location')!;
      const code = new URL(location).searchParams.get('code')!;

      // Reset callback invocations tracking before token exchange
      callbackInvocations = [];

      // Exchange code for tokens
      const params = new URLSearchParams();
      params.append('grant_type', 'authorization_code');
      params.append('code', code);
      params.append('redirect_uri', redirectUri);
      params.append('client_id', clientId);
      params.append('client_secret', clientSecret);

      const tokenRequest = createMockRequest(
        'https://example.com/oauth/token',
        'POST',
        { 'Content-Type': 'application/x-www-form-urlencoded' },
        params.toString()
      );

      const tokenResponse = await oauthProviderWithCallback.fetch(tokenRequest, mockEnv, mockCtx);

      // Check that the token exchange was successful
      expect(tokenResponse.status).toBe(200);
      const tokens = await tokenResponse.json<any>();
      expect(tokens.access_token).toBeDefined();

      // Check that the callback was called once
      expect(callbackInvocations.length).toBe(1);

      // Check that callback was called with correct arguments
      const callbackArgs = callbackInvocations[0];
      expect(callbackArgs.grantType).toBe('authorization_code');
      expect(callbackArgs.clientId).toBe(clientId);
      expect(callbackArgs.props).toEqual({ userId: 'test-user-123', username: 'TestUser' });

      // Use the token to access API
      const apiRequest = createMockRequest('https://example.com/api/test', 'GET', {
        Authorization: `Bearer ${tokens.access_token}`,
      });

      const apiResponse = await oauthProviderWithCallback.fetch(apiRequest, mockEnv, mockCtx);
      expect(apiResponse.status).toBe(200);

      // Check that the API received the token-specific props from the callback
      const apiData = await apiResponse.json<any>();
      expect(apiData.user).toEqual({
        userId: 'test-user-123',
        username: 'TestUser',
        tokenSpecific: true,
        tokenUpdatedAt: 'auth_code_flow',
      });
    });

    it('should call the callback during refresh token flow', async () => {
      // First get an auth code and exchange it for tokens
      const authRequest = createMockRequest(
        `https://example.com/authorize?response_type=code&client_id=${clientId}` +
          `&redirect_uri=${encodeURIComponent(redirectUri)}` +
          `&scope=read%20write&state=xyz123`
      );

      const authResponse = await oauthProviderWithCallback.fetch(authRequest, mockEnv, mockCtx);
      const location = authResponse.headers.get('Location')!;
      const code = new URL(location).searchParams.get('code')!;

      // Exchange code for tokens
      const codeParams = new URLSearchParams();
      codeParams.append('grant_type', 'authorization_code');
      codeParams.append('code', code);
      codeParams.append('redirect_uri', redirectUri);
      codeParams.append('client_id', clientId);
      codeParams.append('client_secret', clientSecret);

      const tokenRequest = createMockRequest(
        'https://example.com/oauth/token',
        'POST',
        { 'Content-Type': 'application/x-www-form-urlencoded' },
        codeParams.toString()
      );

      const tokenResponse = await oauthProviderWithCallback.fetch(tokenRequest, mockEnv, mockCtx);
      const tokens = await tokenResponse.json<any>();

      // Reset the callback invocations tracking before refresh
      callbackInvocations = [];

      // Now use the refresh token
      const refreshParams = new URLSearchParams();
      refreshParams.append('grant_type', 'refresh_token');
      refreshParams.append('refresh_token', tokens.refresh_token);
      refreshParams.append('client_id', clientId);
      refreshParams.append('client_secret', clientSecret);

      const refreshRequest = createMockRequest(
        'https://example.com/oauth/token',
        'POST',
        { 'Content-Type': 'application/x-www-form-urlencoded' },
        refreshParams.toString()
      );

      const refreshResponse = await oauthProviderWithCallback.fetch(refreshRequest, mockEnv, mockCtx);

      // Check that the refresh was successful
      expect(refreshResponse.status).toBe(200);
      const newTokens = await refreshResponse.json<any>();
      expect(newTokens.access_token).toBeDefined();

      // Check that the callback was called once
      expect(callbackInvocations.length).toBe(1);

      // Check that callback was called with correct arguments
      const callbackArgs = callbackInvocations[0];
      expect(callbackArgs.grantType).toBe('refresh_token');
      expect(callbackArgs.clientId).toBe(clientId);

      // The props are from the updated grant during auth code flow
      expect(callbackArgs.props).toEqual({
        userId: 'test-user-123',
        username: 'TestUser',
        grantUpdated: true,
      });

      // Use the new token to access API
      const apiRequest = createMockRequest('https://example.com/api/test', 'GET', {
        Authorization: `Bearer ${newTokens.access_token}`,
      });

      const apiResponse = await oauthProviderWithCallback.fetch(apiRequest, mockEnv, mockCtx);
      expect(apiResponse.status).toBe(200);

      // Check that the API received the token-specific props from the refresh callback
      const apiData = await apiResponse.json<any>();
      expect(apiData.user).toEqual({
        userId: 'test-user-123',
        username: 'TestUser',
        grantUpdated: true,
        tokenSpecific: true,
        tokenUpdatedAt: 'refresh_token_flow',
      });

      // Do a second refresh to verify that grant props are properly updated
      const refresh2Params = new URLSearchParams();
      refresh2Params.append('grant_type', 'refresh_token');
      refresh2Params.append('refresh_token', newTokens.refresh_token);
      refresh2Params.append('client_id', clientId);
      refresh2Params.append('client_secret', clientSecret);

      // Reset the callback invocations before second refresh
      callbackInvocations = [];

      const refresh2Request = createMockRequest(
        'https://example.com/oauth/token',
        'POST',
        { 'Content-Type': 'application/x-www-form-urlencoded' },
        refresh2Params.toString()
      );

      const refresh2Response = await oauthProviderWithCallback.fetch(refresh2Request, mockEnv, mockCtx);
      const newerTokens = await refresh2Response.json();

      // Check that the refresh count was incremented in the grant props
      expect(callbackInvocations.length).toBe(1);
      expect(callbackInvocations[0].props.refreshCount).toBe(1);
    });

    it('should update token props during refresh when explicitly provided', async () => {
      // Create a provider with a callback that returns both accessTokenProps and newProps
      // but with different values for each
      const differentPropsCallback = async (options: any) => {
        if (options.grantType === 'refresh_token') {
          return {
            accessTokenProps: {
              ...options.props,
              refreshed: true,
              tokenOnly: true,
            },
            newProps: {
              ...options.props,
              grantUpdated: true,
            },
          };
        }
        return undefined;
      };

      const refreshPropsProvider = new OAuthProvider({
        apiRoute: ['/api/'],
        apiHandler: TestApiHandler,
        defaultHandler: testDefaultHandler,
        authorizeEndpoint: '/authorize',
        tokenEndpoint: '/oauth/token',
        clientRegistrationEndpoint: '/oauth/register',
        scopesSupported: ['read', 'write'],
        tokenExchangeCallback: differentPropsCallback,
      });

      // Create a client
      const clientData = {
        redirect_uris: ['https://client.example.com/callback'],
        client_name: 'Refresh Props Test',
        token_endpoint_auth_method: 'client_secret_basic',
      };

      const registerRequest = createMockRequest(
        'https://example.com/oauth/register',
        'POST',
        { 'Content-Type': 'application/json' },
        JSON.stringify(clientData)
      );

      const registerResponse = await refreshPropsProvider.fetch(registerRequest, mockEnv, mockCtx);
      const client = await registerResponse.json<any>();
      const testClientId = client.client_id;
      const testClientSecret = client.client_secret;
      const testRedirectUri = 'https://client.example.com/callback';

      // Get an auth code and exchange it for tokens
      const authRequest = createMockRequest(
        `https://example.com/authorize?response_type=code&client_id=${testClientId}` +
          `&redirect_uri=${encodeURIComponent(testRedirectUri)}` +
          `&scope=read%20write&state=xyz123`
      );

      const authResponse = await refreshPropsProvider.fetch(authRequest, mockEnv, mockCtx);
      const code = new URL(authResponse.headers.get('Location')!).searchParams.get('code')!;

      // Exchange for tokens
      const params = new URLSearchParams();
      params.append('grant_type', 'authorization_code');
      params.append('code', code);
      params.append('redirect_uri', testRedirectUri);
      params.append('client_id', testClientId);
      params.append('client_secret', testClientSecret);

      const tokenRequest = createMockRequest(
        'https://example.com/oauth/token',
        'POST',
        { 'Content-Type': 'application/x-www-form-urlencoded' },
        params.toString()
      );

      const tokenResponse = await refreshPropsProvider.fetch(tokenRequest, mockEnv, mockCtx);
      const tokens = await tokenResponse.json<any>();

      // Now do a refresh token exchange
      const refreshParams = new URLSearchParams();
      refreshParams.append('grant_type', 'refresh_token');
      refreshParams.append('refresh_token', tokens.refresh_token);
      refreshParams.append('client_id', testClientId);
      refreshParams.append('client_secret', testClientSecret);

      const refreshRequest = createMockRequest(
        'https://example.com/oauth/token',
        'POST',
        { 'Content-Type': 'application/x-www-form-urlencoded' },
        refreshParams.toString()
      );

      const refreshResponse = await refreshPropsProvider.fetch(refreshRequest, mockEnv, mockCtx);
      const newTokens = await refreshResponse.json<any>();

      // Use the new token to access API
      const apiRequest = createMockRequest('https://example.com/api/test', 'GET', {
        Authorization: `Bearer ${newTokens.access_token}`,
      });

      const apiResponse = await refreshPropsProvider.fetch(apiRequest, mockEnv, mockCtx);
      const apiData = await apiResponse.json<any>();

      // The access token should contain the token-specific props from the refresh callback
      expect(apiData.user).toHaveProperty('refreshed', true);
      expect(apiData.user).toHaveProperty('tokenOnly', true);
      expect(apiData.user).not.toHaveProperty('grantUpdated');
    });

    it('should handle callback that returns only accessTokenProps or only newProps', async () => {
      // Create a provider with a callback that returns only accessTokenProps for auth code
      // and only newProps for refresh token
      // Note: With the enhanced implementation, when only newProps is returned
      // without accessTokenProps, the token props will inherit from newProps
      const propsCallback = async (options: any) => {
        if (options.grantType === 'authorization_code') {
          return {
            accessTokenProps: { ...options.props, tokenOnly: true },
          };
        } else if (options.grantType === 'refresh_token') {
          return {
            newProps: { ...options.props, grantOnly: true },
          };
        }
      };

      const specialProvider = new OAuthProvider({
        apiRoute: ['/api/'],
        apiHandler: TestApiHandler,
        defaultHandler: testDefaultHandler,
        authorizeEndpoint: '/authorize',
        tokenEndpoint: '/oauth/token',
        clientRegistrationEndpoint: '/oauth/register',
        scopesSupported: ['read', 'write'],
        tokenExchangeCallback: propsCallback,
      });

      // Create a client
      const clientData = {
        redirect_uris: ['https://client.example.com/callback'],
        client_name: 'Token Props Only Test',
        token_endpoint_auth_method: 'client_secret_basic',
      };

      const registerRequest = createMockRequest(
        'https://example.com/oauth/register',
        'POST',
        { 'Content-Type': 'application/json' },
        JSON.stringify(clientData)
      );

      const registerResponse = await specialProvider.fetch(registerRequest, mockEnv, mockCtx);
      const client = await registerResponse.json<any>();
      const testClientId = client.client_id;
      const testClientSecret = client.client_secret;
      const testRedirectUri = 'https://client.example.com/callback';

      // Get an auth code
      const authRequest = createMockRequest(
        `https://example.com/authorize?response_type=code&client_id=${testClientId}` +
          `&redirect_uri=${encodeURIComponent(testRedirectUri)}` +
          `&scope=read%20write&state=xyz123`
      );

      const authResponse = await specialProvider.fetch(authRequest, mockEnv, mockCtx);
      const code = new URL(authResponse.headers.get('Location')!).searchParams.get('code')!;

      // Exchange code for tokens
      const params = new URLSearchParams();
      params.append('grant_type', 'authorization_code');
      params.append('code', code);
      params.append('redirect_uri', testRedirectUri);
      params.append('client_id', testClientId);
      params.append('client_secret', testClientSecret);

      const tokenRequest = createMockRequest(
        'https://example.com/oauth/token',
        'POST',
        { 'Content-Type': 'application/x-www-form-urlencoded' },
        params.toString()
      );

      const tokenResponse = await specialProvider.fetch(tokenRequest, mockEnv, mockCtx);
      const tokens = await tokenResponse.json<any>();

      // Verify the token has the tokenOnly property when used for API access
      const apiRequest = createMockRequest('https://example.com/api/test', 'GET', {
        Authorization: `Bearer ${tokens.access_token}`,
      });

      const apiResponse = await specialProvider.fetch(apiRequest, mockEnv, mockCtx);
      const apiData = await apiResponse.json<any>();
      expect(apiData.user.tokenOnly).toBe(true);

      // Now do a refresh token exchange
      const refreshParams = new URLSearchParams();
      refreshParams.append('grant_type', 'refresh_token');
      refreshParams.append('refresh_token', tokens.refresh_token);
      refreshParams.append('client_id', testClientId);
      refreshParams.append('client_secret', testClientSecret);

      const refreshRequest = createMockRequest(
        'https://example.com/oauth/token',
        'POST',
        { 'Content-Type': 'application/x-www-form-urlencoded' },
        refreshParams.toString()
      );

      const refreshResponse = await specialProvider.fetch(refreshRequest, mockEnv, mockCtx);
      const newTokens = await refreshResponse.json<any>();

      // Use the new token to access API
      const api2Request = createMockRequest('https://example.com/api/test', 'GET', {
        Authorization: `Bearer ${newTokens.access_token}`,
      });

      const api2Response = await specialProvider.fetch(api2Request, mockEnv, mockCtx);
      const api2Data = await api2Response.json<any>();

      // With the enhanced implementation, the token props now inherit from grant props
      // when only newProps is returned but accessTokenProps is not specified
      expect(api2Data.user).toEqual({
        userId: 'test-user-123',
        username: 'TestUser',
        grantOnly: true, // This is now included in the token props
      });
    });

    it('should allow customizing access token TTL via callback', async () => {
      // Create a provider with a callback that customizes TTL
      const customTtlCallback = async (options: any) => {
        if (options.grantType === 'refresh_token') {
          // Return custom TTL for the access token
          return {
            accessTokenProps: { ...options.props, customTtl: true },
            accessTokenTTL: 7200, // 2 hours instead of default
          };
        }
        return undefined;
      };

      const customTtlProvider = new OAuthProvider({
        apiRoute: ['/api/'],
        apiHandler: TestApiHandler,
        defaultHandler: testDefaultHandler,
        authorizeEndpoint: '/authorize',
        tokenEndpoint: '/oauth/token',
        clientRegistrationEndpoint: '/oauth/register',
        scopesSupported: ['read', 'write'],
        accessTokenTTL: 3600, // Default 1 hour
        tokenExchangeCallback: customTtlCallback,
      });

      // Create a client
      const clientData = {
        redirect_uris: ['https://client.example.com/callback'],
        client_name: 'Custom TTL Test',
        token_endpoint_auth_method: 'client_secret_basic',
      };

      const registerRequest = createMockRequest(
        'https://example.com/oauth/register',
        'POST',
        { 'Content-Type': 'application/json' },
        JSON.stringify(clientData)
      );

      const registerResponse = await customTtlProvider.fetch(registerRequest, mockEnv, mockCtx);
      const client = await registerResponse.json<any>();
      const testClientId = client.client_id;
      const testClientSecret = client.client_secret;
      const testRedirectUri = 'https://client.example.com/callback';

      // Get an auth code
      const authRequest = createMockRequest(
        `https://example.com/authorize?response_type=code&client_id=${testClientId}` +
          `&redirect_uri=${encodeURIComponent(testRedirectUri)}` +
          `&scope=read%20write&state=xyz123`
      );

      const authResponse = await customTtlProvider.fetch(authRequest, mockEnv, mockCtx);
      const code = new URL(authResponse.headers.get('Location')!).searchParams.get('code')!;

      // Exchange code for tokens
      const params = new URLSearchParams();
      params.append('grant_type', 'authorization_code');
      params.append('code', code);
      params.append('redirect_uri', testRedirectUri);
      params.append('client_id', testClientId);
      params.append('client_secret', testClientSecret);

      const tokenRequest = createMockRequest(
        'https://example.com/oauth/token',
        'POST',
        { 'Content-Type': 'application/x-www-form-urlencoded' },
        params.toString()
      );

      const tokenResponse = await customTtlProvider.fetch(tokenRequest, mockEnv, mockCtx);
      const tokens = await tokenResponse.json<any>();

      // Now do a refresh
      const refreshParams = new URLSearchParams();
      refreshParams.append('grant_type', 'refresh_token');
      refreshParams.append('refresh_token', tokens.refresh_token);
      refreshParams.append('client_id', testClientId);
      refreshParams.append('client_secret', testClientSecret);

      const refreshRequest = createMockRequest(
        'https://example.com/oauth/token',
        'POST',
        { 'Content-Type': 'application/x-www-form-urlencoded' },
        refreshParams.toString()
      );

      const refreshResponse = await customTtlProvider.fetch(refreshRequest, mockEnv, mockCtx);
      const newTokens = await refreshResponse.json<any>();

      // Verify that the TTL is from the callback, not the default
      expect(newTokens.expires_in).toBe(7200);

      // Verify the token contains our custom property
      const apiRequest = createMockRequest('https://example.com/api/test', 'GET', {
        Authorization: `Bearer ${newTokens.access_token}`,
      });

      const apiResponse = await customTtlProvider.fetch(apiRequest, mockEnv, mockCtx);
      const apiData = await apiResponse.json<any>();
      expect(apiData.user.customTtl).toBe(true);
    });

    it('should handle callback that returns undefined (keeping original props)', async () => {
      // Create a provider with a callback that returns undefined
      const noopCallback = async (options: any) => {
        // Don't return anything, which should keep the original props
        return undefined;
      };

      const noopProvider = new OAuthProvider({
        apiRoute: ['/api/'],
        apiHandler: TestApiHandler,
        defaultHandler: testDefaultHandler,
        authorizeEndpoint: '/authorize',
        tokenEndpoint: '/oauth/token',
        clientRegistrationEndpoint: '/oauth/register',
        scopesSupported: ['read', 'write'],
        tokenExchangeCallback: noopCallback,
      });

      // Create a client
      const clientData = {
        redirect_uris: ['https://client.example.com/callback'],
        client_name: 'Noop Callback Test',
        token_endpoint_auth_method: 'client_secret_basic',
      };

      const registerRequest = createMockRequest(
        'https://example.com/oauth/register',
        'POST',
        { 'Content-Type': 'application/json' },
        JSON.stringify(clientData)
      );

      const registerResponse = await noopProvider.fetch(registerRequest, mockEnv, mockCtx);
      const client = await registerResponse.json<any>();
      const testClientId = client.client_id;
      const testClientSecret = client.client_secret;
      const testRedirectUri = 'https://client.example.com/callback';

      // Get an auth code
      const authRequest = createMockRequest(
        `https://example.com/authorize?response_type=code&client_id=${testClientId}` +
          `&redirect_uri=${encodeURIComponent(testRedirectUri)}` +
          `&scope=read%20write&state=xyz123`
      );

      const authResponse = await noopProvider.fetch(authRequest, mockEnv, mockCtx);
      const code = new URL(authResponse.headers.get('Location')!).searchParams.get('code')!;

      // Exchange code for tokens
      const params = new URLSearchParams();
      params.append('grant_type', 'authorization_code');
      params.append('code', code);
      params.append('redirect_uri', testRedirectUri);
      params.append('client_id', testClientId);
      params.append('client_secret', testClientSecret);

      const tokenRequest = createMockRequest(
        'https://example.com/oauth/token',
        'POST',
        { 'Content-Type': 'application/x-www-form-urlencoded' },
        params.toString()
      );

      const tokenResponse = await noopProvider.fetch(tokenRequest, mockEnv, mockCtx);
      const tokens = await tokenResponse.json<any>();

      // Verify the token has the original props when used for API access
      const apiRequest = createMockRequest('https://example.com/api/test', 'GET', {
        Authorization: `Bearer ${tokens.access_token}`,
      });

      const apiResponse = await noopProvider.fetch(apiRequest, mockEnv, mockCtx);
      const apiData = await apiResponse.json<any>();

      // The props should be the original ones (no change)
      expect(apiData.user).toEqual({ userId: 'test-user-123', username: 'TestUser' });
    });

    it('should correctly handle the previous refresh token when callback updates grant props', async () => {
      // This test verifies fixes for two bugs:
      // 1. previousRefreshTokenWrappedKey not being re-wrapped when grant props change
      // 2. accessTokenProps not inheriting from newProps when only newProps is returned
      let callCount = 0;
      const propUpdatingCallback = async (options: any) => {
        callCount++;
        if (options.grantType === 'refresh_token') {
          const updatedProps = {
            ...options.props,
            updatedCount: (options.props.updatedCount || 0) + 1,
          };

          // Only return newProps to test that accessTokenProps will inherit from it
          return {
            // Return new props to trigger the re-encryption with a new key
            newProps: updatedProps,
            // Intentionally not setting accessTokenProps to verify inheritance works
          };
        }
        return undefined;
      };

      const testProvider = new OAuthProvider({
        apiRoute: ['/api/'],
        apiHandler: TestApiHandler,
        defaultHandler: testDefaultHandler,
        authorizeEndpoint: '/authorize',
        tokenEndpoint: '/oauth/token',
        clientRegistrationEndpoint: '/oauth/register',
        scopesSupported: ['read', 'write'],
        tokenExchangeCallback: propUpdatingCallback,
      });

      // Create a client
      const clientData = {
        redirect_uris: ['https://client.example.com/callback'],
        client_name: 'Key-Rewrapping Test',
        token_endpoint_auth_method: 'client_secret_basic',
      };

      const registerRequest = createMockRequest(
        'https://example.com/oauth/register',
        'POST',
        { 'Content-Type': 'application/json' },
        JSON.stringify(clientData)
      );

      const registerResponse = await testProvider.fetch(registerRequest, mockEnv, mockCtx);
      const client = await registerResponse.json<any>();
      const testClientId = client.client_id;
      const testClientSecret = client.client_secret;
      const testRedirectUri = 'https://client.example.com/callback';

      // Get an auth code
      const authRequest = createMockRequest(
        `https://example.com/authorize?response_type=code&client_id=${testClientId}` +
          `&redirect_uri=${encodeURIComponent(testRedirectUri)}` +
          `&scope=read%20write&state=xyz123`
      );

      const authResponse = await testProvider.fetch(authRequest, mockEnv, mockCtx);
      const code = new URL(authResponse.headers.get('Location')!).searchParams.get('code')!;

      // Exchange code for tokens
      const params = new URLSearchParams();
      params.append('grant_type', 'authorization_code');
      params.append('code', code);
      params.append('redirect_uri', testRedirectUri);
      params.append('client_id', testClientId);
      params.append('client_secret', testClientSecret);

      const tokenRequest = createMockRequest(
        'https://example.com/oauth/token',
        'POST',
        { 'Content-Type': 'application/x-www-form-urlencoded' },
        params.toString()
      );

      const tokenResponse = await testProvider.fetch(tokenRequest, mockEnv, mockCtx);
      const tokens = await tokenResponse.json<any>();
      const refreshToken = tokens.refresh_token;

      // Reset the callback invocations before refresh
      callCount = 0;

      // First refresh - this will update the grant props and re-encrypt them with a new key
      const refreshParams = new URLSearchParams();
      refreshParams.append('grant_type', 'refresh_token');
      refreshParams.append('refresh_token', refreshToken);
      refreshParams.append('client_id', testClientId);
      refreshParams.append('client_secret', testClientSecret);

      const refreshRequest = createMockRequest(
        'https://example.com/oauth/token',
        'POST',
        { 'Content-Type': 'application/x-www-form-urlencoded' },
        refreshParams.toString()
      );

      const refreshResponse = await testProvider.fetch(refreshRequest, mockEnv, mockCtx);
      expect(refreshResponse.status).toBe(200);

      // The callback should have been called once for the refresh
      expect(callCount).toBe(1);

      // Get the new tokens from the first refresh
      const newTokens = await refreshResponse.json<any>();

      // Get the refresh token's corresponding token data to verify it has the updated props
      const apiRequest1 = createMockRequest('https://example.com/api/test', 'GET', {
        Authorization: `Bearer ${newTokens.access_token}`,
      });

      const apiResponse1 = await testProvider.fetch(apiRequest1, mockEnv, mockCtx);
      const apiData1 = await apiResponse1.json<any>();

      // Print the actual API response to debug
      console.log('First API response:', JSON.stringify(apiData1));

      // Verify that the token has the updated props (updatedCount should be 1)
      expect(apiData1.user.updatedCount).toBe(1);

      // Reset callCount before the second refresh
      callCount = 0;

      // Now try to use the SAME refresh token again (which should work once due to token rotation)
      // With the bug, this would fail because previousRefreshTokenWrappedKey wasn't re-wrapped with the new key
      const secondRefreshRequest = createMockRequest(
        'https://example.com/oauth/token',
        'POST',
        { 'Content-Type': 'application/x-www-form-urlencoded' },
        refreshParams.toString() // Using same params with the same refresh token
      );

      const secondRefreshResponse = await testProvider.fetch(secondRefreshRequest, mockEnv, mockCtx);

      // With the bug, this would fail with an error.
      // When fixed, it should succeed because the previous refresh token is still valid once.
      expect(secondRefreshResponse.status).toBe(200);

      const secondTokens = await secondRefreshResponse.json<any>();
      expect(secondTokens.access_token).toBeDefined();

      // The callback should have been called again
      expect(callCount).toBe(1);

      // Use the token to access API and verify it has the updated props
      const apiRequest2 = createMockRequest('https://example.com/api/test', 'GET', {
        Authorization: `Bearer ${secondTokens.access_token}`,
      });

      const apiResponse2 = await testProvider.fetch(apiRequest2, mockEnv, mockCtx);
      const apiData2 = await apiResponse2.json<any>();

      // The updatedCount should be 2 now (incremented again during the second refresh)
      expect(apiData2.user.updatedCount).toBe(2);
    });
  });

  describe('Error Handling with onError Callback', () => {
    it('should use the default onError callback that logs a warning', async () => {
      // Spy on console.warn to check default behavior
      const consoleWarnSpy = vi.spyOn(console, 'warn').mockImplementation(() => {});

      // Create a request that will trigger an error
      const invalidTokenRequest = createMockRequest('https://example.com/api/test', 'GET', {
        Authorization: 'Bearer invalid-token',
      });

      const response = await oauthProvider.fetch(invalidTokenRequest, mockEnv, mockCtx);

      // Verify the error response
      expect(response.status).toBe(401);
      const error = await response.json<any>();
      expect(error.error).toBe('invalid_token');

      // Verify the default onError callback was triggered and logged a warning
      expect(consoleWarnSpy).toHaveBeenCalledWith(expect.stringContaining('OAuth error response: 401 invalid_token'));

      // Restore the spy
      consoleWarnSpy.mockRestore();
    });

    it('should allow custom onError callback to modify the error response', async () => {
      // Create a provider with custom onError callback
      const customErrorProvider = new OAuthProvider({
        apiRoute: ['/api/'],
        apiHandler: TestApiHandler,
        defaultHandler: testDefaultHandler,
        authorizeEndpoint: '/authorize',
        tokenEndpoint: '/oauth/token',
        scopesSupported: ['read', 'write'],
        onError: ({ code, description, status }) => {
          // Return a completely different response
          return new Response(
            JSON.stringify({
              custom_error: true,
              original_code: code,
              custom_message: `Custom error handler: ${description}`,
            }),
            {
              status,
              headers: {
                'Content-Type': 'application/json',
                'X-Custom-Error': 'true',
              },
            }
          );
        },
      });

      // Create a request that will trigger an error
      const invalidTokenRequest = createMockRequest('https://example.com/api/test', 'GET', {
        Authorization: 'Bearer invalid-token',
      });

      const response = await customErrorProvider.fetch(invalidTokenRequest, mockEnv, mockCtx);

      // Verify the custom error response
      expect(response.status).toBe(401); // Status should be preserved
      expect(response.headers.get('X-Custom-Error')).toBe('true');

      const error = await response.json<any>();
      expect(error.custom_error).toBe(true);
      expect(error.original_code).toBe('invalid_token');
      expect(error.custom_message).toContain('Custom error handler');
    });

    it('should use standard error response when onError returns void', async () => {
      // Create a provider with a callback that performs a side effect but doesn't return a response
      let callbackInvoked = false;
      const sideEffectProvider = new OAuthProvider({
        apiRoute: ['/api/'],
        apiHandler: TestApiHandler,
        defaultHandler: testDefaultHandler,
        authorizeEndpoint: '/authorize',
        tokenEndpoint: '/oauth/token',
        scopesSupported: ['read', 'write'],
        onError: () => {
          callbackInvoked = true;
          // No return - should use standard error response
        },
      });

      // Create a request that will trigger an error
      const invalidRequest = createMockRequest('https://example.com/oauth/token', 'POST', {
        'Content-Type': 'application/x-www-form-urlencoded',
      });

      const response = await sideEffectProvider.fetch(invalidRequest, mockEnv, mockCtx);

      // Verify the standard error response
      expect(response.status).toBe(401);
      const error = await response.json<any>();
      expect(error.error).toBe('invalid_client');

      // Verify callback was invoked
      expect(callbackInvoked).toBe(true);
    });
  });

  describe('OAuthHelpers', () => {
    it('should allow listing and revoking grants', async () => {
      // Create a client
      const clientData = {
        redirect_uris: ['https://client.example.com/callback'],
        client_name: 'Test Client',
        token_endpoint_auth_method: 'client_secret_basic',
      };

      const registerRequest = createMockRequest(
        'https://example.com/oauth/register',
        'POST',
        { 'Content-Type': 'application/json' },
        JSON.stringify(clientData)
      );

      await oauthProvider.fetch(registerRequest, mockEnv, mockCtx);

      // Create a grant by going through auth flow
      const clientId = (await mockEnv.OAUTH_KV.list({ prefix: 'client:' })).keys[0].name.substring(7);
      const redirectUri = 'https://client.example.com/callback';

      const authRequest = createMockRequest(
        `https://example.com/authorize?response_type=code&client_id=${clientId}` +
          `&redirect_uri=${encodeURIComponent(redirectUri)}` +
          `&scope=read%20write&state=xyz123`
      );

      await oauthProvider.fetch(authRequest, mockEnv, mockCtx);

      // Ensure OAUTH_PROVIDER was injected
      expect(mockEnv.OAUTH_PROVIDER).not.toBeNull();

      // List grants for the user
      const grants = await mockEnv.OAUTH_PROVIDER!.listUserGrants('test-user-123');

      expect(grants.items.length).toBe(1);
      expect(grants.items[0].clientId).toBe(clientId);
      expect(grants.items[0].userId).toBe('test-user-123');
      expect(grants.items[0].metadata).toEqual({ testConsent: true });

      // Revoke the grant
      await mockEnv.OAUTH_PROVIDER!.revokeGrant(grants.items[0].id, 'test-user-123');

      // Verify grant was deleted
      const grantsAfterRevoke = await mockEnv.OAUTH_PROVIDER!.listUserGrants('test-user-123');
      expect(grantsAfterRevoke.items.length).toBe(0);
    });

    it('should allow listing, updating, and deleting clients', async () => {
      // First make a simple request to initialize the OAUTH_PROVIDER in the environment
      const initRequest = createMockRequest('https://example.com/');
      await oauthProvider.fetch(initRequest, mockEnv, mockCtx);

      // Now OAUTH_PROVIDER should be initialized
      expect(mockEnv.OAUTH_PROVIDER).not.toBeNull();

      // Create a client
      const client = await mockEnv.OAUTH_PROVIDER!.createClient({
        redirectUris: ['https://client.example.com/callback'],
        clientName: 'Test Client',
        tokenEndpointAuthMethod: 'client_secret_basic',
      });

      expect(client.clientId).toBeDefined();
      expect(client.clientSecret).toBeDefined();

      // List clients
      const clients = await mockEnv.OAUTH_PROVIDER!.listClients();
      expect(clients.items.length).toBe(1);
      expect(clients.items[0].clientId).toBe(client.clientId);

      // Update client
      const updatedClient = await mockEnv.OAUTH_PROVIDER!.updateClient(client.clientId, {
        clientName: 'Updated Client Name',
      });

      expect(updatedClient).not.toBeNull();
      expect(updatedClient!.clientName).toBe('Updated Client Name');

      // Delete client
      await mockEnv.OAUTH_PROVIDER!.deleteClient(client.clientId);

      // Verify client was deleted
      const clientsAfterDelete = await mockEnv.OAUTH_PROVIDER!.listClients();
      expect(clientsAfterDelete.items.length).toBe(0);
    });
  });

  describe('Token Revocation', () => {
    let clientId: string;
    let clientSecret: string;
    let redirectUri: string;

    beforeEach(async () => {
      redirectUri = 'https://client.example.com/callback';

      // Create a test client
      const clientResponse = await oauthProvider.fetch(
        createMockRequest(
          'https://example.com/oauth/register',
          'POST',
          {
            'Content-Type': 'application/json',
          },
          JSON.stringify({
            redirect_uris: [redirectUri],
            client_name: 'Test Client for Revocation',
            token_endpoint_auth_method: 'client_secret_basic',
          })
        ),
        mockEnv,
        mockCtx
      );

      expect(clientResponse.status).toBe(201);
<<<<<<< HEAD
      const client = await clientResponse.json();
=======
      const client = await clientResponse.json<any>();
>>>>>>> 4350a48f
      clientId = client.client_id;
      clientSecret = client.client_secret;
    });

    it('should connect revokeGrant to token endpoint ', async () => {
      // Step 1: Get tokens through normal OAuth flow
      const authRequest = createMockRequest(
        `https://example.com/authorize?response_type=code&client_id=${encodeURIComponent(clientId)}&redirect_uri=${encodeURIComponent(redirectUri)}&scope=read&state=test-state`
      );
      const authResponse = await oauthProvider.fetch(authRequest, mockEnv, mockCtx);
      const code = new URL(authResponse.headers.get('Location')!).searchParams.get('code');

      const tokenRequest = createMockRequest(
        'https://example.com/oauth/token',
        'POST',
        {
          'Content-Type': 'application/x-www-form-urlencoded',
          Authorization: `Basic ${btoa(`${clientId}:${clientSecret}`)}`,
        },
        `grant_type=authorization_code&code=${code}&redirect_uri=${encodeURIComponent(redirectUri)}`
      );

      const tokenResponse = await oauthProvider.fetch(tokenRequest, mockEnv, mockCtx);
      expect(tokenResponse.status).toBe(200);
<<<<<<< HEAD
      const tokens = await tokenResponse.json();
=======
      const tokens = await tokenResponse.json<any>();
>>>>>>> 4350a48f

      // Step 2:this should successfully revoke the token
      const revokeRequest = createMockRequest(
        'https://example.com/oauth/token',
        'POST',
        {
          'Content-Type': 'application/x-www-form-urlencoded',
          Authorization: `Basic ${btoa(`${clientId}:${clientSecret}`)}`,
        },
        `token=${tokens.access_token}`
      );

      const revokeResponse = await oauthProvider.fetch(revokeRequest, mockEnv, mockCtx);
      expect(revokeResponse.status).toBe(200); // Should NOT be unsupported_grant_type anymore

      // Verify response doesn't contain unsupported_grant_type error
      const revokeResponseText = await revokeResponse.text();
      expect(revokeResponseText).not.toContain('unsupported_grant_type');

      // Step 3: Verify the token is actually revoked (proves revokeGrant was called)
      const apiRequest = createMockRequest('https://example.com/api/test', 'GET', {
        Authorization: `Bearer ${tokens.access_token}`,
      });
      const apiResponse = await oauthProvider.fetch(apiRequest, mockEnv, mockCtx);
      expect(apiResponse.status).toBe(401); // Token should no longer work
    });
  });
});<|MERGE_RESOLUTION|>--- conflicted
+++ resolved
@@ -2296,11 +2296,7 @@
       );
 
       expect(clientResponse.status).toBe(201);
-<<<<<<< HEAD
-      const client = await clientResponse.json();
-=======
       const client = await clientResponse.json<any>();
->>>>>>> 4350a48f
       clientId = client.client_id;
       clientSecret = client.client_secret;
     });
@@ -2325,11 +2321,7 @@
 
       const tokenResponse = await oauthProvider.fetch(tokenRequest, mockEnv, mockCtx);
       expect(tokenResponse.status).toBe(200);
-<<<<<<< HEAD
-      const tokens = await tokenResponse.json();
-=======
       const tokens = await tokenResponse.json<any>();
->>>>>>> 4350a48f
 
       // Step 2:this should successfully revoke the token
       const revokeRequest = createMockRequest(
